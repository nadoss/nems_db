--- conflicted
+++ resolved
@@ -411,8 +411,9 @@
 
     fh, stats = _model_step_plot(cellid, batch, modelnames, factors)
 
-<<<<<<< HEAD
     plt.tight_layout()
+    
+    return fh, stats
 
 
 def psth_per_file(rec):
@@ -450,7 +451,4 @@
     nplt.psth_from_raster(t,r[max_rep_id[-1],:,0,:], ax=ax, title='raster',
                           ylabel='spk/s')
     
-    plt.tight_layout()
-=======
-    return fh, stats
->>>>>>> 8a55beec
+    plt.tight_layout()