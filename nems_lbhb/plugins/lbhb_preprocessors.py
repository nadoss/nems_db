"""
preprocessor keywords specific to LBHB models
should occur after a loader keyword but before the modelspec keywords
several functions migrated out of old loader keywords
"""

import logging
import re

log = logging.getLogger(__name__)


def pas(loadkey, recording_uri):
    """
    pas = "passive only"
    mask out everything that doesn't fall in a "PASSIVE_EXPERIMENT" epoch
    """

    xfspec = [['nems.preprocessing.mask_keep_passive',
               {}, ['rec'], ['rec']]]

    return xfspec


def evs(loadkey, recording_uri):
    """
    evs = "event stimulus"
    currently this is specific to using target onset events and lick events
    as the "stimuli"

    broken out of evt loader keyword
    """

    pattern = re.compile(r'^evs\.([a-zA-Z0-9\.]*)$')
    parsed = re.match(pattern, loadkey)
    loader = parsed.group(1)

    state_signals = []
    permute_signals = []
    epoch2_shuffle = False

    if loader == ("pupbehtarlic"):
        state_signals = ['active', 'pupil']
        permute_signals = []
    elif loader == ("pup0behtarlic"):
        state_signals = ['active', 'pupil']
        permute_signals = ['pupil']
    elif loader == ("pupbeh0tarlic"):
        state_signals = ['active', 'pupil']
        permute_signals = ['active']
    elif loader == ("pup0beh0tarlic"):
        state_signals = ['active', 'pupil']
        permute_signals = ['active', 'pupil']
    elif loader == ("pupbehtarlic0"):
        state_signals = ['active', 'pupil']
        permute_signals = []
        epoch2_shuffle = True
    elif loader == ("pup0behtarlic0"):
        state_signals = ['active', 'pupil']
        permute_signals = ['pupil']
        epoch2_shuffle = True
    elif loader == ("pupbeh0tarlic0"):
        state_signals = ['active', 'pupil']
        permute_signals = ['active']
        epoch2_shuffle = True
    elif loader == ("pup0beh0tarlic0"):
        state_signals = ['active', 'pupil']
        permute_signals = ['active', 'pupil']
        epoch2_shuffle = True
    elif loader == ("tarlic"):
        state_signals = []
        permute_signals = ['active', 'pupil']
    elif loader == ("tarlic0"):
        state_signals = []
        permute_signals = []
        epoch2_shuffle = True
    else:
        raise ValueError("unknown signals for alt-stimulus initializer")

    xfspec = [['nems.preprocessing.generate_stim_from_epochs',
               {'new_signal_name': 'stim',
                'epoch_regex': '^TAR_', 'epoch_shift': 5,
                'epoch2_regex': 'LICK', 'epoch2_shift': -5,
                'epoch2_shuffle': epoch2_shuffle, 'onsets_only': True},
               ['rec'], ['rec']],
              ['nems.xforms.mask_all_but_targets', {}]]

    return xfspec


def st(loadkey, recording_uri):
    """
    st = "state variable"
    generate a state signal

    broken out of evt/psth/etc loader keywords
    """
    pattern = re.compile(r'^st\.([a-zA-Z0-9\.]*)$')
    parsed = re.match(pattern, loadkey)
    loader = parsed.group(1)

    state_signals = []
    permute_signals = []

    loadset = loader.split(".")
    for l in loadset:
        if l.startswith("beh"):
            this_sig = ["active"]
        elif l.startswith("pup"):
            this_sig = ["pupil"]
        elif l.startswith("pxb"):
            this_sig = ["p_x_a"]
        elif l.startswith("pre"):
            this_sig = ["pre_passive"]
        elif l.startswith("dif"):
            this_sig = ["puretone_trials", "hard_trials"]
        elif l.startswith("pbs"):
            this_sig = ["pupil_bs"]
        elif l.startswith("pev"):
            this_sig = ["pupil_ev"]
        elif l.startswith("pas"):
            this_sig = ["each_passive"]
        else:
            raise ValueError("unknown signal code %s for state variable initializer", l)

        state_signals.extend(this_sig)
        if l.endswith("0"):
            permute_signals.extend(this_sig)

    xfspec = [['nems.xforms.make_state_signal',
               {'state_signals': state_signals,
                'permute_signals': permute_signals,
                'new_signalname': 'state'}]]
    return xfspec


def hrc(load_key, recording_uri):
    """
    Mask only data during stimuli that were repeated 10 or greater times.
    hrc = high rep count
    """
<<<<<<< HEAD
    xfspec = [['auto.users.hellerc.code.nems_utilities.preprocessing.mask_high_repetion_stim',
               {}, ['rec'], ['rec']]]

=======
    # preprocessing is in Charlie's auto users
    xfspec = [['preprocessing.mask_high_repetion_stims',
               {'epoch_regex':'^STIM_'}, ['rec'], ['rec']]]
        
>>>>>>> a2a51215
    return xfspec


def psthfr(load_key, recording_uri):
    """
    Generate psth from resp
    """
    options = load_key.split('.')[1:]
    smooth = ('s' in options)
    epoch_regex = '^STIM_'
    xfspec=[['nems.xforms.generate_psth_from_resp',
                   {'smooth_resp': smooth, 'epoch_regex': epoch_regex}]]
    return xfspec


# TODO: Maybe can keep splitep and avgep as one thing?
#       Would they ever be done separately?
def splitep(kw):
    ops = kw.split('.')[1:]
    epoch_regex = '^STIM' if not ops else ops[0]
    xfspec = [['nems.xforms.split_by_occurrence_counts',
               {'epoch_regex': epoch_regex}]]
    return xfspec


def avgep(kw):
    ops = kw.split('.')[1:]
    epoch_regex = '^STIM' if not ops else ops[0]
    return [['nems.xforms.average_away_stim_occurrences',
             {'epoch_regex': epoch_regex}]]


def ref(kw):
    return [['nems.xforms.remove_all_but_correct_references', {}]]<|MERGE_RESOLUTION|>--- conflicted
+++ resolved
@@ -139,16 +139,10 @@
     Mask only data during stimuli that were repeated 10 or greater times.
     hrc = high rep count
     """
-<<<<<<< HEAD
-    xfspec = [['auto.users.hellerc.code.nems_utilities.preprocessing.mask_high_repetion_stim',
-               {}, ['rec'], ['rec']]]
-
-=======
     # preprocessing is in Charlie's auto users
     xfspec = [['preprocessing.mask_high_repetion_stims',
                {'epoch_regex':'^STIM_'}, ['rec'], ['rec']]]
-        
->>>>>>> a2a51215
+
     return xfspec
 
 
