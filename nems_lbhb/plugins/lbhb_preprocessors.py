"""
preprocessor keywords specific to LBHB models
should occur after a loader keyword but before the modelspec keywords
several functions migrated out of old loader keywords
"""

import logging
import re

log = logging.getLogger(__name__)


def pas(loadkey, recording_uri):
    """
    pas = "passive only"
    mask out everything that doesn't fall in a "PASSIVE_EXPERIMENT" epoch
    """

    xfspec = [['nems.preprocessing.mask_keep_passive',
               {}, ['rec'], ['rec']]]

    return xfspec


def evs(loadkey, recording_uri):
    """
    evs = "event stimulus"
    currently this is specific to using target onset events and lick events
    as the "stimuli"

    broken out of evt loader keyword
    """

    pattern = re.compile(r'^evs\.([a-zA-Z0-9\.]*)$')
    parsed = re.match(pattern, loadkey)
    loader = parsed.group(1)

    state_signals = []
    permute_signals = []
    epoch2_shuffle = False

    if loader == ("pupbehtarlic"):
        state_signals = ['active', 'pupil']
        permute_signals = []
    elif loader == ("pup0behtarlic"):
        state_signals = ['active', 'pupil']
        permute_signals = ['pupil']
    elif loader == ("pupbeh0tarlic"):
        state_signals = ['active', 'pupil']
        permute_signals = ['active']
    elif loader == ("pup0beh0tarlic"):
        state_signals = ['active', 'pupil']
        permute_signals = ['active', 'pupil']
    elif loader == ("pupbehtarlic0"):
        state_signals = ['active', 'pupil']
        permute_signals = []
        epoch2_shuffle = True
    elif loader == ("pup0behtarlic0"):
        state_signals = ['active', 'pupil']
        permute_signals = ['pupil']
        epoch2_shuffle = True
    elif loader == ("pupbeh0tarlic0"):
        state_signals = ['active', 'pupil']
        permute_signals = ['active']
        epoch2_shuffle = True
    elif loader == ("pup0beh0tarlic0"):
        state_signals = ['active', 'pupil']
        permute_signals = ['active', 'pupil']
        epoch2_shuffle = True
    elif loader == ("tarlic"):
        state_signals = []
        permute_signals = ['active', 'pupil']
    elif loader == ("tarlic0"):
        state_signals = []
        permute_signals = []
        epoch2_shuffle = True
    else:
        raise ValueError("unknown signals for alt-stimulus initializer")

    xfspec = [['nems.preprocessing.generate_stim_from_epochs',
               {'new_signal_name': 'stim',
                'epoch_regex': '^TAR_', 'epoch_shift': 5,
                'epoch2_regex': 'LICK', 'epoch2_shift': -5,
                'epoch2_shuffle': epoch2_shuffle, 'onsets_only': True},
               ['rec'], ['rec']],
              ['nems.xforms.mask_all_but_targets', {}]]

    return xfspec


def st(loadkey, recording_uri):
    """
    st = "state variable"
    generate a state signal

    broken out of evt/psth/etc loader keywords
    """
    pattern = re.compile(r'^st\.([a-zA-Z0-9\.]*)$')
    parsed = re.match(pattern, loadkey)
    loader = parsed.group(1)

    state_signals = []
    permute_signals = []

    loadset = loader.split(".")
    for l in loadset:
        if l.startswith("beh"):
            this_sig = ["active"]
        elif l.startswith("pup"):
            this_sig = ["pupil"]
        elif l.startswith("pxb"):
            this_sig = ["p_x_a"]
        elif l.startswith("pre"):
            this_sig = ["pre_passive"]
        elif l.startswith("dif"):
            this_sig = ["puretone_trials", "hard_trials"]
        elif l.startswith("pbs"):
            this_sig = ["pupil_bs"]
        elif l.startswith("pev"):
            this_sig = ["pupil_ev"]
        elif l.startswith("pas"):
            this_sig = ["each_passive"]
        else:
            raise ValueError("unknown signal code %s for state variable initializer", l)

        state_signals.extend(this_sig)
        if l.endswith("0"):
            permute_signals.extend(this_sig)

    xfspec = [['nems.xforms.make_state_signal',
               {'state_signals': state_signals,
                'permute_signals': permute_signals,
                'new_signalname': 'state'}]]
    return xfspec


<<<<<<< HEAD
def contrast(loadkey, recording_uri):
    # TODO: currently handled in ozgf but should be removed from that
    #       function once the est/val split and avg stim are separated as well.
    return [['nems_lbhb.contrast_helpers.add_contrast', {}]]
=======
def hrc(load_key, recording_uri):
    """
    Mask only data during stimuli that were repeated 10 or greater times.
    hrc = high rep count
    """
    # preprocessing is in Charlie's auto users
    xfspec = [['preprocessing.mask_high_repetion_stims',
               {'epoch_regex':'^STIM_'}, ['rec'], ['rec']]]

    return xfspec


def psthfr(load_key, recording_uri):
    """
    Generate psth from resp
    """
    options = load_key.split('.')[1:]
    smooth = ('s' in options)
    epoch_regex = '^STIM_'
    xfspec=[['nems.xforms.generate_psth_from_resp',
                   {'smooth_resp': smooth, 'epoch_regex': epoch_regex}]]
    return xfspec


# TODO: Maybe can keep splitep and avgep as one thing?
#       Would they ever be done separately?
def splitep(kw):
    ops = kw.split('.')[1:]
    epoch_regex = '^STIM' if not ops else ops[0]
    xfspec = [['nems.xforms.split_by_occurrence_counts',
               {'epoch_regex': epoch_regex}]]
    return xfspec


def avgep(kw):
    ops = kw.split('.')[1:]
    epoch_regex = '^STIM' if not ops else ops[0]
    return [['nems.xforms.average_away_stim_occurrences',
             {'epoch_regex': epoch_regex}]]


def ref(kw):
    return [['nems.xforms.remove_all_but_correct_references', {}]]
>>>>>>> 897007b6
<|MERGE_RESOLUTION|>--- conflicted
+++ resolved
@@ -134,12 +134,12 @@
     return xfspec
 
 
-<<<<<<< HEAD
 def contrast(loadkey, recording_uri):
     # TODO: currently handled in ozgf but should be removed from that
     #       function once the est/val split and avg stim are separated as well.
     return [['nems_lbhb.contrast_helpers.add_contrast', {}]]
-=======
+
+
 def hrc(load_key, recording_uri):
     """
     Mask only data during stimuli that were repeated 10 or greater times.
@@ -182,5 +182,4 @@
 
 
 def ref(kw):
-    return [['nems.xforms.remove_all_but_correct_references', {}]]
->>>>>>> 897007b6
+    return [['nems.xforms.remove_all_but_correct_references', {}]]