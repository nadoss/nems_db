--- conflicted
+++ resolved
@@ -150,7 +150,6 @@
     return xfspec
 
 
-<<<<<<< HEAD
 def contrast(loadkey):
     ops = loadkey.split('.')[1:]
     kwargs = {}
@@ -163,9 +162,6 @@
 
 
 def hrc(load_key, recording_uri):
-=======
-def hrc(load_key):
->>>>>>> d1b666da
     """
     Mask only data during stimuli that were repeated 10 or greater times.
     hrc = high rep count
