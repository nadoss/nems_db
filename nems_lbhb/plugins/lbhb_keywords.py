<<<<<<< HEAD
from nems.plugins.default_keywords import wc, fir


def ctwc(kw):
    '''
    Same as nems.plugins.keywords.fir but renamed for contrast
    to avoid confusion in the modelname and allow different
    options to be supported if needed.
    '''
    m = wc(kw[2:])
    m['fn_kwargs'].update({'i': 'contrast', 'o': 'ctpred'})
    return m


def ctfir(kw):
    '''
    Same as nems.plugins.keywords.fir but renamed for contrast
    to avoid confusion in the modelname and allow different
    options to be supported if needed.
    '''
    m = fir(kw[2:])
    m['fn_kwargs'].update({'i': 'ctpred', 'o': 'ctpred'})
    return m
=======
from nems.plugins.default_keywords import wc, stp, dlog
import re
import logging

import numpy as np

log = logging.getLogger(__name__)
>>>>>>> 897007b6


def _aliased_keyword(fn, kw):
    '''Forces the keyword fn to use the given kw. Used for implementing
    backwards compatibility with old keywords that did not follow the
    <kw_head>.<option1>.<option2> paradigm.
    '''
    def ignorant_keyword(ignored_key):
        return fn(kw)
<<<<<<< HEAD
    return ignorant_keyword
=======
    return ignorant_keyword

# Old keywords that are identical except for the period
# (e.x. dexp1 vs dexp.1 or wc15x2 vs wc.15x2)
# don't need to be aliased, but more complicated ones that had options
# picked apart (like wc.NxN.n.g.c) will need to be aliased.


wc_combinations = {}
wcc_combinations = {}

for n_in in (15, 18, 40):
    for n_out in (1, 2, 3, 4):
        for op in ('', 'g', 'g.n'):
            old_k = 'wc%s%dx%d' % (op.strip('.'), n_in, n_out)
            new_k = 'wc.%dx%d.%s' % (n_in, n_out, op)
            wc_combinations[old_k] = _aliased_keyword(wc, new_k)

for n_in in (1, 2, 3):
    for n_out in (1, 2, 3, 4):
        for op in ('c', 'n'):
            old_k = 'wc%s%dx%d' % (op, n_in, n_out)
            new_k = 'wc.%dx%d.%s' % (n_in, n_out, op)

stp2b = _aliased_keyword(stp, 'stp.2.b')
stpz2 = _aliased_keyword(stp, 'stp.2.z')
stpn1 = _aliased_keyword(stp, 'stp.1.n')
stpn2 = _aliased_keyword(stp, 'stp.2.n')
dlogz = _aliased_keyword(stp, 'dlog')
dlogf = _aliased_keyword(dlog, 'dlog.f')


def _one_zz(zerocount=1):
    """ vector of 1 followed by zerocount 0s """
    return np.concatenate((np.ones(1), np.zeros(zerocount)))


def sdexp(kw):
    '''
    Generate and register modulespec for the state_dexp

    Parameters
    ----------
    kw : str
        Expected format: r'^sdexp\.?(\d{1,})$'

    Options
    -------
    None
    '''
    pattern = re.compile(r'^sdexp\.?(\d{1,})$')
    parsed = re.match(pattern, kw)
    try:
        n_vars = int(parsed.group(1))
    except TypeError:
        raise ValueError("Got TypeError when parsing stategain keyword.\n"
                         "Make sure keyword is of the form: \n"
                         "sdexp.{n_state_variables} \n"
                         "keyword given: %s" % kw)

    zeros = np.zeros(n_vars)
    ones = np.ones(n_vars)
    g_mean = _one_zz(n_vars-1)
    g_sd = ones
    d_mean = zeros
    d_sd = ones
    n_dims = 2 # one for gain, one for dc
    base_mean = np.zeros([n_dims, 1]) if n_dims > 1 else np.array([0])
    base_sd = np.ones([n_dims, 1]) if n_dims > 1 else np.array([1])
    amp_mean = base_mean + 0.2
    amp_sd = base_mean + 0.1
    #shift_mean = base_mean
    #shift_sd = base_sd
    kappa_mean = base_mean
    kappa_sd = amp_sd


    template = {
        'fn': 'nems_lbhb.modules.state.state_dexp',
        'fn_kwargs': {'i': 'pred',
                      'o': 'pred',
                      's': 'state'},
        'prior': {'g': ('Normal', {'mean': g_mean, 'sd': g_sd}),
                  'd': ('Normal', {'mean': d_mean, 'sd': d_sd}),
                  'base': ('Normal', {'mean': base_mean, 'sd': base_sd}),
                  'amplitude': ('Normal', {'mean': amp_mean, 'sd': amp_sd}),
                  'kappa': ('Normal', {'mean': kappa_mean, 'sd': kappa_sd})}
        }

    return template

>>>>>>> 897007b6
<|MERGE_RESOLUTION|>--- conflicted
+++ resolved
@@ -1,5 +1,10 @@
-<<<<<<< HEAD
-from nems.plugins.default_keywords import wc, fir
+from nems.plugins.default_keywords import wc, stp, dlog
+import re
+import logging
+
+import numpy as np
+
+log = logging.getLogger(__name__)
 
 
 def ctwc(kw):
@@ -22,15 +27,6 @@
     m = fir(kw[2:])
     m['fn_kwargs'].update({'i': 'ctpred', 'o': 'ctpred'})
     return m
-=======
-from nems.plugins.default_keywords import wc, stp, dlog
-import re
-import logging
-
-import numpy as np
-
-log = logging.getLogger(__name__)
->>>>>>> 897007b6
 
 
 def _aliased_keyword(fn, kw):
@@ -40,10 +36,8 @@
     '''
     def ignorant_keyword(ignored_key):
         return fn(kw)
-<<<<<<< HEAD
     return ignorant_keyword
-=======
-    return ignorant_keyword
+
 
 # Old keywords that are identical except for the period
 # (e.x. dexp1 vs dexp.1 or wc15x2 vs wc.15x2)
@@ -132,6 +126,4 @@
                   'kappa': ('Normal', {'mean': kappa_mean, 'sd': kappa_sd})}
         }
 
-    return template
-
->>>>>>> 897007b6
+    return template