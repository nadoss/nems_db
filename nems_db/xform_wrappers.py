--- conflicted
+++ resolved
@@ -173,19 +173,18 @@
 
     if siteid is not None:
         options['siteid'] = siteid
-<<<<<<< HEAD
-        
+
     # check for run_num specifier
     if len(cellid.split('_'))>1:
         run_num = cellid.split('_')[-1]
         cellid = cellid.split('_')[0]
         options['rawid'] = nd.get_rawid(cellid, run_num)
-        
+
     options["batch"] = batch
     options["cellid"] = cellid
     recording_uri = nb.baphy_load_recording_uri(**options)
 
-#    if 'ldb' in loadkey:   
+#    if 'ldb' in loadkey:
 #        import pdb
 #        pdb.set_trace()
 #        # check for run_num specifier
@@ -193,7 +192,7 @@
 #            run_num = cellid.split('_')[-1]
 #            cellid = cellid.split('_')[0]
 #            options['rawid'] = nd.get_rawid(cellid, run_num)
-#            
+#
 #        options["batch"] = batch
 #        options["cellid"] = cellid
 #        recording_uri = nb.baphy_load_recording_uri(**options)
@@ -201,27 +200,7 @@
 #    else:
 #        recording_uri = get_recording_file(cellid, batch, options)
 #        #recording_uri = get_recording_uri(cellid, batch, options)
-       
-=======
-
-    if 'ldb' in loadkey:
-        import pdb
-        pdb.set_trace()
-        # check for run_num specifier
-        if len(cellid.split('_'))>1:
-            run_num = cellid.split('_')[-1]
-            cellid = cellid.split('_')[0]
-            options['rawid'] = nd.get_rawid(cellid, run_num)
-
-        options["batch"] = batch
-        options["cellid"] = cellid
-        recording_uri = nb.baphy_load_recording_uri(**options)
-
-    else:
-        recording_uri = get_recording_file(cellid, batch, options)
-        #recording_uri = get_recording_uri(cellid, batch, options)
-
->>>>>>> 46e2bdfc
+
     return recording_uri
 
 
