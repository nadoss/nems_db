--- conflicted
+++ resolved
@@ -130,14 +130,9 @@
 
     ops = loader.split(".")
 
-<<<<<<< HEAD
     # updates some some defaults
     options.update({'rasterfs': 100, 'chancount': 0})
-=======
-    # some defaults
-    options = {'rasterfs': 100, 'chancount': 0}
     load_pop_file = False
->>>>>>> 47b19356
 
     for op in ops:
         if op=='ozgf':
@@ -183,6 +178,7 @@
         recording_uri = pop_file(**options)
     else:
         recording_uri = nb.baphy_load_recording_uri(**options)
+
 
     return recording_uri
 
