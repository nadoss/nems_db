--- conflicted
+++ resolved
@@ -153,29 +153,25 @@
     else:
         raise ValueError('unknown loader string: %s' % loader)
 
-<<<<<<< HEAD
     if siteid is not None:
         options['siteid'] = siteid
 
-    # recording_uri = get_recording_uri(cellid, batch, options)\
-    recording_uri = get_recording_file(cellid, batch, options)
-=======
     # check for use of new loading key (ldb - load baphy) - recording_uri
-    # will point towards cached recording holding all stable cells at that site/batch
+    # will point towards cached recording holding all stable cells at that
+    # site/batch
     # else will load the rec_uri for the single cell specified in fn args
     if 'ldb' in loadkey:
         options['batch'] = batch
         options['recache'] = options.get('recache', False)
         if type(cellid) is not list:
             cellid = [cellid]
-        if  re.search(r'\d+$', cellid[0]) == None:
-            options['site']=cellid[0]
+        if re.search(r'\d+$', cellid[0]) is None:
+            options['site'] = cellid[0]
         else:
             options['site'] = cellid[0][:-5]
         recording_uri = nb.baphy_load_multichannel_recording(**options)
     else:
         recording_uri = get_recording_file(cellid, batch, options)
->>>>>>> 1343606c
 
     return recording_uri
 
