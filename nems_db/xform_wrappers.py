# -*- coding: utf-8 -*-
# wrapper code for fitting models

import os
import random
import re
import numpy as np
import matplotlib.pyplot as plt
import sys

import nems
import nems.initializers
import nems.epoch as ep
import nems.priors
import nems.preprocessing as preproc
import nems.modelspec as ms
import nems.plots.api as nplt
import nems.metrics.api
import nems.analysis.api
import nems.utils
import nems_db.baphy as nb
import nems_db.db as nd
from nems.recording import Recording
from nems.fitters.api import dummy_fitter, coordinate_descent, scipy_minimize
import nems.xforms as xforms
import nems.xform_helper as xhelp
from nems_lbhb.old_xforms.xform_wrappers import generate_recording_uri as ogru
import nems_lbhb.old_xforms.xforms as oxf
import nems_lbhb.old_xforms.xform_helper as oxfh

import logging
log = logging.getLogger(__name__)


def get_recording_file(cellid, batch, options={}):

    # options["batch"] = batch
    # options["cellid"] = cellid
    uri = nb.baphy_data_path(cellid, batch, **options)

    return uri


def get_recording_uri(cellid, batch, options={}):

    opts = []
    for i, k in enumerate(options):
        if type(options[k]) is bool:
            opts.append(k+'='+str(int(options[k])))
        elif type(options[k]) is list:
            pass
        else:
            opts.append(k+'='+str(options[k]))
    optstring = "&".join(opts)

    url = "http://hyrax.ohsu.edu:3000/baphy/{0}/{1}?{2}".format(
                batch, cellid, optstring)
    return url


def generate_recording_uri(cellid, batch, loadkey):
    """
    figure out filename (or eventually URI) of pre-generated
    NEMS-format recording for a given cell/batch/loader string

    very baphy-specific. Needs to be coordinated with loader processing
    in nems.xform_helper
    """

    # TODO: A lot of the parsing is copy-pasted from nems_lbhb/loaders/,
    #       need to figure out which role goes where and delete the
    #       repeated code.

    options = {}
<<<<<<< HEAD
    if loader in ["ozgf100ch18", "ozgf100ch18n"]:
        options = {'rasterfs': 100, 'includeprestim': True,
                   'stimfmt': 'ozgf', 'chancount': 18}

    elif loader in ["ozgf100ch18pup", "ozgf100ch18npup"]:
        options = {'rasterfs': 100, 'stimfmt': 'ozgf',
                   'chancount': 18, 'pupil': True, 'stim': True,
                   'pupil_deblink': True, 'pupil_median': 2}

    elif (loader.startswith("nostim200pup") or loader.startswith("psth200pup")
          or loader.startswith("psths200pup")):
        options = {'rasterfs': 200, 'stimfmt': 'parm',
                   'chancount': 0, 'pupil': True, 'stim': False,
                   'pupil_deblink': 1, 'pupil_median': 0.5}

    elif loader.startswith("nostim10pup") or loader.startswith("psth10pup"):
        options = {'rasterfs': 10, 'stimfmt': 'parm',
                   'chancount': 0, 'pupil': True, 'stim': False,
                   'pupil_deblink': True, 'pupil_median': 2}

    elif (loader.startswith("nostim20pup") or loader.startswith("psth20pup")
          or loader.startswith("psths20pup")
          or loader.startswith("evt20pup")):
        options = {'rasterfs': 20, 'stimfmt': 'parm',
                   'chancount': 0, 'pupil': True, 'stim': False,
                   'pupil_deblink': 1, 'pupil_median': 0.5}
        
    elif (loader.startswith("nostim5pup") or loader.startswith("psth5pup")
          or loader.startswith("psths5pup")
          or loader.startswith("evt5pup")):
        options = {'rasterfs': 5, 'stimfmt': 'parm',
                   'chancount': 0, 'pupil': True, 'stim': False,
                   'pupil_deblink': 1, 'pupil_median': 0.5} 

    elif (loader.startswith("nostim20") or loader.startswith("psth20")
          or loader.startswith("psthm20") or loader.startswith("psths20")):
        options = {'rasterfs': 20, 'stimfmt': 'parm',
                   'chancount': 0, 'pupil': False, 'stim': False}

    elif (loader.startswith("env100") or loader.startswith("envm100")):
        options = {'rasterfs': 100, 'stimfmt': 'envelope', 'chancount': 0}

    elif loader.startswith("env200"):
        options = {'rasterfs': 200, 'stimfmt': 'envelope', 'chancount': 0}
=======

    def _parm_helper(fs, pupil):
        options = {'rasterfs': fs, 'stimfmt': 'parm',
                   'chancount': 0, 'stim': False}

        if pupil:
            pup_med = 2.0 if fs == 10 else 0.5
            options.update({'pupil': True, 'pupil_deblink': True,
                            'pupil_median': pup_med})
        else:
            options['pupil'] = False

        return options

    # remove any preprocessing keywords in the loader string.
    loader = loadkey.split("-")[0]
    log.info('loader=%s',loader)
    if loader.startswith('ozgf'):
        pattern = re.compile(r'^ozgf\.fs(\d{1,})\.ch(\d{1,})(\.\w*)?$')
        parsed = re.match(pattern, loader)
        # TODO: fs and chans useful for anything for the loader? They don't
        #       seem to be used here, only in the baphy-specific stuff.
        fs = int(parsed.group(1))
        chans = int(parsed.group(2))
        ops = parsed.group(3)
        pupil = ('pup' in ops) if ops is not None else False

        options = {'rasterfs': fs, 'includeprestim': True,
                   'stimfmt': 'ozgf', 'chancount': chans}

        if pupil:
            options.update({'pupil': True, 'stim': True, 'pupil_deblink': True,
                            'pupil_median': 2})

    elif loader.startswith('nostim'):
        pattern = re.compile(r'^nostim\.(\d{1,})(\w*)?$')
        parsed = re.match(pattern, loader)
        fs = parsed.group(1)
        ops = parsed.group(2)
        pupil = ('pup' in ops)

        options.update(_parm_helper(fs, pupil))

    elif loader.startswith('ns'):
        pattern = re.compile(r'^ns\.fs(\d{1,})')
        parsed = re.match(pattern, loader)
        fs = parsed.group(1)
        pupil = ('pup' in loadkey)

        options.update(_parm_helper(fs, pupil))

    elif loader.startswith('psth'):
        pattern = re.compile(r'^psth\.fs(\d{1,})([a-zA-Z0-9\.]*)?$')
        parsed = re.match(pattern, loader)
        fs = parsed.group(1)
        ops = parsed.group(2)
        pupil = ('pup' in ops)

        options.update(_parm_helper(fs, pupil))

    elif loader.startswith('evt'):
        pattern = re.compile(r'^evt\.fs(\d{1,})([a-zA-Z0-9\.]*)?$')
        parsed = re.match(pattern, loader)
        fs = parsed.group(1)
        ops = parsed.group(2)
        pupil = ('pup' in ops)

        options.update(_parm_helper(fs, pupil))

    elif loader.startswith('env'):
        pattern = re.compile(r'^env\.fs(\d{1,})([a-zA-Z0-9\.]*)$')
        parsed = re.match(pattern, loader)
        fs = parsed.group(1)
        ops = parsed.group(2)  # nothing relevant here yet?

        options.update({'rasterfs': fs, 'stimfmt': 'envelope', 'chancount': 0})
>>>>>>> a0bca2f7

    else:
        raise ValueError('unknown loader string: %s' % loader)

    # recording_uri = get_recording_uri(cellid, batch, options)\
    recording_uri = get_recording_file(cellid, batch, options)

    return recording_uri


def fit_model_xforms_baphy(cellid, batch, modelname,
                           autoPlot=True, saveInDB=False):
    """
    Fits a single NEMS model using data from baphy/celldb
    eg, 'ozgf100ch18_wc18x1_lvl1_fir15x1_dexp1_fit01'
    generates modelspec with 'wc18x1_lvl1_fir15x1_dexp1'

    based on this function in nems/scripts/fit_model.py
       def fit_model(recording_uri, modelstring, destination):

     xfspec = [
        ['nems.xforms.load_recordings', {'recording_uri_list': recordings}],
        ['nems.xforms.add_average_sig', {'signal_to_average': 'resp',
                                         'new_signalname': 'resp',
                                         'epoch_regex': '^STIM_'}],
        ['nems.xforms.split_by_occurrence_counts', {'epoch_regex': '^STIM_'}],
        ['nems.xforms.init_from_keywords', {'keywordstring': modelspecname}],
        ['nems.xforms.set_random_phi',  {}],
        ['nems.xforms.fit_basic',       {}],
        # ['nems.xforms.add_summary_statistics',    {}],
        ['nems.xforms.plot_summary',    {}],
        # ['nems.xforms.save_recordings', {'recordings': ['est', 'val']}],
        ['nems.xforms.fill_in_default_metadata',    {}],
    ]
    """

    log.info('Initializing modelspec(s) for cell/batch %s/%d...',
             cellid, int(batch))

    # Segment modelname for meta information
    kws = modelname.split("_")
    old = False
    if (len(kws) > 3) or ((len(kws) == 3) and kws[1].startswith('stategain')
                          and not kws[1].startswith('stategain.')):
        # Check if modelname uses old format.
        log.info("Using old modelname format ... ")
        old = True
        modelspecname = '_'.join(kws[1:-1])
    else:
        modelspecname = "-".join(kws[1:-1])
    loadkey = kws[0]
    fitkey = kws[-1]

    meta = {'batch': batch, 'cellid': cellid, 'modelname': modelname,
            'loader': loadkey, 'fitkey': fitkey, 'modelspecname': modelspecname,
            'username': 'nems', 'labgroup': 'lbhb', 'public': 1,
            'githash': os.environ.get('CODEHASH', ''),
            'recording': loadkey}

    if old:
        recording_uri = ogru(cellid, batch, loadkey)
        xfspec = oxfh.generate_loader_xfspec(loadkey, recording_uri)
        xfspec.append(['nems_lbhb.old_xforms.xforms.init_from_keywords',
                       {'keywordstring': modelspecname, 'meta': meta}])
        xfspec.extend(oxfh.generate_fitter_xfspec(fitkey))
        xfspec.append(['nems.analysis.api.standard_correlation', {},
                       ['est', 'val', 'modelspecs', 'rec'], ['modelspecs']])
        if autoPlot:
            log.info('Generating summary plot ...')
            xfspec.append(['nems.xforms.plot_summary', {}])
    else:
        recording_uri = generate_recording_uri(cellid, batch, loadkey)
        xfspec = xhelp.generate_xforms_spec(recording_uri, modelname, meta)

    # actually do the fit
    ctx, log_xf = xforms.evaluate(xfspec)

    # save some extra metadata
    modelspecs = ctx['modelspecs']

    destination = '/auto/data/nems_db/results/{0}/{1}/{2}/'.format(
            batch, cellid, ms.get_modelspec_longname(modelspecs[0]))
    modelspecs[0][0]['meta']['modelpath'] = destination
    modelspecs[0][0]['meta']['figurefile'] = destination+'figure.0000.png'
    modelspecs[0][0]['meta'].update(meta)

    # save results
    log.info('Saving modelspec(s) to {0} ...'.format(destination))
    save_data = xforms.save_analysis(destination,
                                     recording=ctx['rec'],
                                     modelspecs=modelspecs,
                                     xfspec=xfspec,
                                     figures=ctx['figures'],
                                     log=log_xf)
    savepath = save_data['savepath']

    # save in database as well
    if saveInDB:
        # TODO : db results finalized?
        nd.update_results_table(modelspecs[0])

    return savepath


def load_model_baphy_xform(cellid, batch=271,
        modelname="ozgf100ch18_wcg18x2_fir15x2_lvl1_dexp1_fit01",
        eval_model=True):

    kws = modelname.split("_")
    old = False
    if (len(kws) > 3) or ((len(kws) == 3) and kws[1].startswith('stategain')
                          and not kws[1].startswith('stategain.')):
        # Check if modelname uses old format.
        log.info("Using old modelname format ... ")
        old = True

    d = nd.get_results_file(batch, [modelname], [cellid])
    filepath = d['modelpath'][0]

    if old:
        return oxf.load_analysis(filepath, eval_model=eval_model)
    else:
        return xforms.load_analysis(filepath, eval_model=eval_model)


def load_batch_modelpaths(batch, modelnames, cellids=None, eval_model=True):
    d = nd.get_results_file(batch, [modelnames], cellids=cellids)
    return d['modelpath'].tolist()


def quick_inspect(cellid="chn020f-b1", batch=271,
        modelname="ozgf100ch18_wc18x1_fir15x1_lvl1_dexp1_fit01"):

    ctx = load_model_baphy_xform(cellid, batch, modelname, eval=True)

    modelspecs = ctx['modelspecs']
    est = ctx['est']
    val = ctx['val']
    nplt.plot_summary(val, modelspecs)

    return modelspecs, est, val<|MERGE_RESOLUTION|>--- conflicted
+++ resolved
@@ -72,7 +72,7 @@
     #       repeated code.
 
     options = {}
-<<<<<<< HEAD
+
     if loader in ["ozgf100ch18", "ozgf100ch18n"]:
         options = {'rasterfs': 100, 'includeprestim': True,
                    'stimfmt': 'ozgf', 'chancount': 18}
@@ -117,7 +117,6 @@
 
     elif loader.startswith("env200"):
         options = {'rasterfs': 200, 'stimfmt': 'envelope', 'chancount': 0}
-=======
 
     def _parm_helper(fs, pupil):
         options = {'rasterfs': fs, 'stimfmt': 'parm',
@@ -194,7 +193,6 @@
         ops = parsed.group(2)  # nothing relevant here yet?
 
         options.update({'rasterfs': fs, 'stimfmt': 'envelope', 'chancount': 0})
->>>>>>> a0bca2f7
 
     else:
         raise ValueError('unknown loader string: %s' % loader)
