#!/usr/bin/env python3

# This script runs nems_main.fit_single_model from the command line

<<<<<<< HEAD
#import nems_db.xform_wrappers as nw
import nems.xform_helper as xhelp
import nems.utils
import sys
import os
=======
>>>>>>> 5e3d3d7a


import os
import sys
import logging
log = logging.getLogger(__name__)

force_SDB=False
try:
    if sys.argv[3][:4] == 'SDB-':
        force_SDB=True
except:
    pass
if force_SDB:
    os.environ['OPENBLAS_VERBOSE'] = '2'
    os.environ['OPENBLAS_CORETYPE'] = 'sandybridge'

import nems_db.xform_wrappers as nw
import nems.utils

if force_SDB:
    log.info('Setting OPENBLAS_CORETYPE to sandybridge')

try:
    import nems.db as nd
    db_exists = True
except Exception as e:
    # If there's an error import nems.db, probably missing database
    # dependencies. So keep going but don't do any database stuff.
    print("Problem importing nems.db, can't update tQueue")
    print(e)
    db_exists = False

if __name__ == '__main__':

    # leftovers from some industry standard way of parsing inputs

    #parser = argparse.ArgumentParser(description='Generetes the topic vector and block of an author')
    #parser.add_argument('action', metavar='ACTION', type=str, nargs=1, help='action')
    #parser.add_argument('updatecount', metavar='COUNT', type=int, nargs=1, help='pubid count')
    #parser.add_argument('offset', metavar='OFFSET', type=int, nargs=1, help='pubid offset')
    #args = parser.parse_args()
    #action=parser.action[0]
    #updatecount=parser.updatecount[0]
    #offset=parser.offset[0]

    if 'QUEUEID' in os.environ:
        queueid = os.environ['QUEUEID']
        nems.utils.progress_fun = nd.update_job_tick

    else:
        queueid = 0

    if queueid:
        log.info("Starting QUEUEID={}".format(queueid))
        nd.update_job_start(queueid)

    if len(sys.argv)<4:
        print('syntax: nems_fit_single cellid batch modelname')
        exit(-1)

    cellid = sys.argv[1]
    batch = sys.argv[2]
    modelname = sys.argv[3]

    #log.info("Running fit_model_xforms_baphy({0},{1},{2})".format(cellid, batch, modelname))
    #savefile = nw.fit_model_xforms_baphy(cellid, batch, modelname, saveInDB=True)
    log.info("Running fit_model_xform({0},{1},{2})".format(cellid, batch, modelname))
    savefile = xhelp.fit_model_xform(cellid, batch, modelname, saveInDB=True)

    log.info("Done with fit.")

    # Mark completed in the queue. Note that this should happen last thing!
    # Otherwise the job might still crash after being marked as complete.
    if queueid:
        nd.update_job_complete(queueid)

<|MERGE_RESOLUTION|>--- conflicted
+++ resolved
@@ -1,16 +1,6 @@
 #!/usr/bin/env python3
 
 # This script runs nems_main.fit_single_model from the command line
-
-<<<<<<< HEAD
-#import nems_db.xform_wrappers as nw
-import nems.xform_helper as xhelp
-import nems.utils
-import sys
-import os
-=======
->>>>>>> 5e3d3d7a
-
 
 import os
 import sys
@@ -27,7 +17,8 @@
     os.environ['OPENBLAS_VERBOSE'] = '2'
     os.environ['OPENBLAS_CORETYPE'] = 'sandybridge'
 
-import nems_db.xform_wrappers as nw
+#import nems_db.xform_wrappers as nw
+import nems.xform_helper as xhelp
 import nems.utils
 
 if force_SDB:
