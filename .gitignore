# Byte-compiled / optimized / DLL files
__pycache__/
*.py[cod]
*$py.class

# C extensions
*.so

# Distribution / packaging
.Python
build/
develop-eggs/
dist/
downloads/
eggs/
.eggs/
lib/
lib64/
parts/
sdist/
var/
wheels/
*.egg-info/
.installed.cfg
*.egg

# PyInstaller
#  Usually these files are written by a python script from a template
#  before PyInstaller builds the exe, so as to inject date/other infos into it.
*.manifest
*.spec

# Installer logs
pip-log.txt
pip-delete-this-directory.txt

# Unit test / coverage reports
htmlcov/
.tox/
.coverage
.coverage.*
.cache
nosetests.xml
coverage.xml
*.cover
.hypothesis/
.pytest_cache/

# Translations
*.mo
*.pot

# Django stuff:
*.log
local_settings.py

# Flask stuff:
instance/
.webassets-cache

# Scrapy stuff:
.scrapy

# Sphinx documentation
docs/_build/

# PyBuilder
target/

# Jupyter Notebook
.ipynb_checkpoints

# pyenv
.python-version

# celery beat schedule file
celerybeat-schedule

# SageMath parsed files
*.sage.py

# Environments
.env
.venv
env/
venv/
ENV/

# Spyder project settings
.spyderproject
.spyproject

# Rope project settings
.ropeproject

# mkdocs documentation
/site

# mypy
.mypy_cache/

<<<<<<< HEAD
# nems-specific
saved_analysis/
saved_images/
saved_models/

#signals/
*~
.DS_Store
@eaDir
*.asv
*#
**/database_info.txt
**/nems_path.txt

**/nems_analysis/static/gen/*
**/nems_sample*
nems.log*
**/nems_logs/*
!**/nems_logs/__init__.py
**/modelspecs/*
!**/modelspecs/__init__.py

### Emacs ###
# -*- mode: gitignore; -*-
*~
\#*\#
/.emacs.desktop
/.emacs.desktop.lock
*.elc
auto-save-list
tramp
.\#*

# Org-mode
.org-id-locations
*_archive

# flymake-mode
*_flymake.*

# eshell files
/eshell/history
/eshell/lastdir

# elpa packages
/elpa/

# reftex files
*.rel

# AUCTeX auto folder
/auto/

# cask packages
.cask/
dist/

# Flycheck
flycheck_*.el

# server auth directory
/server/

# projectiles files
.projectile
projectile-bookmarks.eld

# directory configuration
.dir-locals.el

# saveplace
places

# url cache
url/cache/

# cedet
ede-projects.el

# smex
smex-items

# company-statistics
company-statistics-cache.el

# anaconda-mode
anaconda-mode/

### Vim ###
# swap
[._]*.s[a-v][a-z]
[._]*.sw[a-p]
[._]s[a-v][a-z]
[._]sw[a-p]
# session
Session.vim
# temporary
.netrwhist
# auto-generated tag files
tags

# configurations
nems_db/configs/*
nems_web/configs/*
!nems_db/configs/defaults.py
!nems_web/configs/defaults.py
!nems_db/configs/__init__.py
!nems_web/configs/__init__.py<|MERGE_RESOLUTION|>--- conflicted
+++ resolved
@@ -99,7 +99,6 @@
 # mypy
 .mypy_cache/
 
-<<<<<<< HEAD
 # nems-specific
 saved_analysis/
 saved_images/
@@ -187,6 +186,9 @@
 
 # anaconda-mode
 anaconda-mode/
+
+# enaml cache
+__enamlcache__
 
 ### Vim ###
 # swap
